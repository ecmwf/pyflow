from __future__ import absolute_import

import getpass

# Code needed for all types of script to set the ecflow variables used later
import os
import pwd
import shutil
import textwrap

from .attributes import Label, Limit
from .base import STACK
from .nodes import DuplicateNodeError, Family, ecflow_name

SET_ECF_VARIABLES = """
export ECF_PORT=%ECF_PORT%    # The server port number
export ECF_HOST=%ECF_HOST%    # The host name where the server is running
export ECF_NAME=%ECF_NAME%    # The name of this current task
export ECF_PASS=%ECF_PASS%    # A unique password
export ECF_TRYNO=%ECF_TRYNO%  # Current try number of the task
"""

POSTAMBLE_SUBMITTED_JOBS = """
# -------------------------- ECFLOW STATUS FOR SUBMITTED JOBS ------------------------,

wait                      # wait for background process to stop
exit_hook                 # calling custom exit/cleaning code
trap 0                    # Remove all traps
ecflow_client --complete  # Notify ecFlow of a normal end
exit 0
"""

DEFAULT_SIGNAL_LIST = [
    1,
    2,
    3,
    4,
    5,
    6,
    7,
    8,
    10,
    11,
    13,
    24,
    31,
    32,
    33,
    34,
    35,
    36,
    37,
    38,
    39,
    40,
    41,
    42,
    43,
    44,
    45,
    46,
    47,
    48,
    49,
    50,
    51,
    52,
    53,
    54,
    55,
    56,
    57,
    58,
    59,
    60,
    61,
    62,
    63,
]


SSH_COMMAND = "ssh -v -o StrictHostKeyChecking=no"


class Host:
    """
    An abstract base class for host-related functionality.

    Parameters:
        name(str): The name of the host.
        hostname(str): The hostname of the host, otherwise `name` will be used.
        scratch_directory(str): The path in which tasks will be run, unless otherwise specified.
        log_directory(str): The directory to use for script output. Normally `ECF_HOME`, but may need to be changed on
            systems with scheduling systems to make the output visible to the **ecFlow** server.
        resources_directory(str): The directory to use for suite resources. By default, `scratch_directory` is used.
        limit(int): The number of tasks that can run on this node simultaneously. By default, there is no limit.
        extra_paths(list): The list of paths that are added to `PATH` on the host.
        extra_variables(dict): The dictionary of additional **ecFlow** variables that are set on the host.
        environment_variables(dict): The dictionary of additional environment variables that are included in scripts.
        module_source(str): The shell script to source to initialise the module system.
        modules(list): The list of environment modules to load via `module load` command.
        purge_models(bool): Whether to run the `module purge` command, before loading any environment modules.
        label_host(bool): Whether to create an `exec_host` label on nodes where this host is freshly set.
        user(str): The user running the script. May be used to determine paths, or for login details. Defaults to
            current user.
        ecflow_path(str): The directory containing the `ecflow_client` executable.
        server_ecfvars(bool): If true, don't define ECF_JOB_CMD, ECF_KILL_CMD, ECF_STATUS_CMD and ECF_OUT variables
            and use defaults from server
<<<<<<< HEAD
        submit_arguments(dict): A dictionary of arguments to pass to the scheduler when submitting jobs, which each key
            is a label that can be referenced when creating tasks with the `Host` instance.
        workdir(str): Work directory for every task executed within the `Host` instance, if not
            overriden for a Node.
=======
        trap_signals(list): The list of signals to trap. A default list is used if not set.
>>>>>>> 6c5b0e4b

    Example::

        class MyHost(Host):
            pass
    """

    def __init__(
        self,
        name,
        hostname=None,
        scratch_directory=None,
        log_directory=None,
        resources_directory=None,
        limit=None,
        extra_paths=None,
        extra_variables=None,
        environment_variables=None,
        module_source=None,
        modules=None,
        purge_modules=False,
        label_host=True,
        user=getpass.getuser(),
        ecflow_path=None,
        server_ecfvars=False,
<<<<<<< HEAD
        submit_arguments=None,
        workdir=None,
=======
        trap_signals=None,
>>>>>>> 6c5b0e4b
    ):
        self.name = name
        self.hostname = hostname or name
        self.user = user

        # We can extend the extra preamble if required later.
        self.extra_preamble = []
        self.extra_paths = extra_paths or []

        # A host can be configured to require additional ecflow variables
        self.extra_variables = extra_variables or {}
        self.environment_variables = environment_variables or {}

        # Directories
        self.scratch_directory = scratch_directory
        self.resources_directory = resources_directory
        self.log_directory = log_directory or "%ECF_HOME%"

        # Control for modules in preamble
        self.module_source = module_source
        self.modules = modules or []
        self.purge_modules = purge_modules
        self.workdir = workdir

        # Limit cannot be build before tree starts being constructed

        self._limit_count = limit
        self._limit = None

        self._label_host = label_host
        if ecflow_path is None:
            ecflow_path = os.path.dirname(shutil.which("ecflow_client"))
        self.ecflow_path = ecflow_path

        self.server_ecfvars = server_ecfvars

<<<<<<< HEAD
        self.submit_arguments = submit_arguments or {}
=======
        self.trap_signals = trap_signals or DEFAULT_SIGNAL_LIST
>>>>>>> 6c5b0e4b

    def __str__(self):
        return "{}({})".format(self.__class__.__name__, self.hostname)

    def __repr__(self):
        return str(self)

    @property
    def ecflow_variables(self):
        """*dict*: The variables that must be set on relevant nodes to run on this host."""
        if self.server_ecfvars:
            vars = {}
        else:
            vars = {
                "ECF_JOB_CMD": self.job_cmd,
                "ECF_KILL_CMD": self.kill_cmd,
                "ECF_STATUS_CMD": self.status_cmd,
                "ECF_CHECK_CMD": self.check_cmd,
                "ECF_OUT": self.log_directory,
            }
        vars.update(self.extra_variables)
        return vars

    @property
    def job_cmd(self):
        """
        ecflow submission command. Sets ECF_JOB_CMD

        :meta private:
        """

        raise NotImplementedError

    @property
    def kill_cmd(self):
        """
        ecflow kill command. Sets ECF_KILL_CMD

        :meta private:
        """

        raise NotImplementedError

    @property
    def status_cmd(self):
        """*str*: The **ecflow** status command."""
        return "true"

    @property
    def check_cmd(self):
        """*str*: The **ecflow** check command."""
        return "true"

    def run_simple_command(self, cmd):
        raise NotImplementedError

    def preamble(self, exit_hook=None):
        """*list*: The host-specific preamble script for jobs."""
        preamble = SET_ECF_VARIABLES.split("\n")
        if self.extra_paths:
            preamble.append("export PATH=%s:${PATH}" % (":".join(self.extra_paths),))
        for var, val in self.environment_variables.items():
            preamble.append('export {}="{}"'.format(var, val))

        specific_preamble = self.host_preamble(exit_hook)
        if specific_preamble:
            preamble += specific_preamble
        if self.extra_preamble:
            preamble.append("")
            preamble += self.extra_preamble
        return preamble

    def host_preamble(self, exit_hook=None):
        """*list*: The host-specific implementation of preamble script, always empty."""
        return []

    @property
    def host_postamble(self):
        """*list*: The host-specific cleanup script, always empty."""
        return []

    @property
    def limit(self):
        """*int*: The number of tasks that can run on this host simultaneously."""
        return self._limit_count

    def copy_file_to(self, source_file, target_file):
        raise NotImplementedError

    def add_to_limits(self, task):
        """
        Adds a task to be contained within a hosts assigned limit.

        Parameters:
            task(Task_): The task to contain within the assigned limit.
        """
        if self._limit_count is not None and self._limit is not None:
            assert isinstance(self._limit, Limit)
            task.inlimits += self._limit

    def build_limits(self, replace=False):
        """
        Sets the number of tasks that can run on this host simultaneously, if configured.

        Parameters:
            replace(bool): Whether to replace the currently computed limit.

        Raises:
            DuplicateNodeError
        """
        if not replace:
            assert self._limit is None
        try:
            if self._limit_count is not None:
                self._limit = Limit(ecflow_name(self.name), self._limit_count)
        except DuplicateNodeError:
            family = STACK[-1]
            assert isinstance(family, Family)
            self._limit = getattr(family, ecflow_name(self.name))
            assert isinstance(family, Family)

    def build_label(self):
        """
        Sets an `exec_host` label on nodes where this host is freshly set, if configured.
        """
        if self._label_host:
            return Label("exec_host", self.hostname)

    def script_submit_arguments(self, submit_arguments):
        if len(submit_arguments) > 0:
            print(
                f"Host {self.__class__.__name__} does not support scheduler submission arguments. \
                    Submission arguments will be ignored in the script generation",
            )
        return []

    def get_host_submit_arguments(self, label: str):
        """
        Returns the submit arguments for the given label.

        Parameters:
            label(str): The label to get the submit arguments for.

        Returns:
            *dict*: The submit arguments for the given label.
        """
        try:
            return self.submit_arguments[label]
        except KeyError:
            raise KeyError(
                f"Label {label} not found in submit arguments for host {self.name}"
            )

    def preamble_init(self, ecflowpath):
        """
        Returns the host-specific preamble initialisation section for jobs.

        Parameters:
            ecflowpath(str): The path to **ecFlow**.

        Returns:
            *str*: The preamble initialisation script.
        """

        script = (
            textwrap.dedent(
                """
        # ----------------------------- ECFLOW INIT ----------------------------

        export PATH=%(ecf_path)s:$PATH

        export ECF_RID=$$  # record the process id. Also used for zombie detection

        # Tell ecFlow we have started
        ecflow_client --init=$$
        """
            )
            % {"ecf_path": ecflowpath}
        )

        return script

    def preamble_error_function(self, ecflowpath, exit_hook=None):
        """
        Returns the host-specific error function for jobs.

        Parameters:
            ecflowpath(str): The path to **ecFlow**.
            additional_commands(tuple): The list of additional commands to include in the function.

        Returns:
            *str*: The error function script.
        """
        script = ""

        script += textwrap.dedent(
            """
            # custom exit/cleanup code
            exit_hook () {
                echo "cleaning up ...."
            """
        )
        if exit_hook:
            for line in exit_hook:
                script += f"    {line}\n"
        script += "}\n\n"

        signal_list = " ".join(str(s) for s in self.trap_signals)
        script += textwrap.dedent(
            (
                """
            # ----------------------------- TRAPS FOR SUBMITTED JOBS ----------------------------
            set +x
            # Define a error handler
            ERROR() {
                export PATH=%(ecf_path)s:$PATH
                set +eu  # Clear -eu flag, so we don't fail
                wait  # wait for background process to stop
                exit_hook  # calling custom exit/cleaning code
                ecflow_client --abort=trap  # Notify ecFlow that something went wrong, using 'trap' as the reason
                trap - 0 $SIGNAL_LIST  # Remove the traps
                echo "The environment was:"
                printenv | sort
                # End the script
                exit 1
            }

            # Trap any signal that may cause the script to fail
            # Note: don't trap SIGTERM/SIGCONT for Slurm to properly reach shell children on cancel/timeout
            export SIGNAL_LIST='%(signal_list)s'

            for signal in $SIGNAL_LIST; do
                trap "ERROR $signal \\"Signal $(kill -l $signal) ($signal) received \\"" $signal
            done

            # Trap any calls to exit and errors caught by the -e flag
            trap ERROR 0
            set -x
            """  # noqa: E501
            )
            % {"ecf_path": ecflowpath, "signal_list": signal_list}
        )
        return script

    def job_preamble(self, exit_hook=None):
        """*list*: The host-specific preamble for jobs."""
        return self.preamble_init(self.ecflow_path).split(
            "\n"
        ) + self.preamble_error_function(self.ecflow_path, exit_hook).split("\n")


class NullHost(Host):
    """
    A dummy host object invisible to **ecFlow**, but still throws exceptions if **pyflow** attempts to create tasks
    inside it.

    Parameters:
        hostname(str): The hostname of the host, otherwise `null` will be used.
        scratch_directory(str): The path in which tasks will be run, unless otherwise specified.
        log_directory(str): The directory to use for script output. Normally `ECF_HOME`, but may need to be changed on
            systems with scheduling systems to make the output visible to the **ecFlow** server.
        resources_directory(str): The directory to use for suite resources. By default, `scratch_directory` is used.
        limit(int): The number of tasks that can run on this node simultaneously. By default, there is no limit.
        extra_paths(list): The list of paths that are added to `PATH` on the host.
        extra_variables(dict): The dictionary of additional **ecFlow** variables that are set on the host.
        environment_variables(dict): The dictionary of additional environment variables that are included in scripts.
        module_source(str): The shell script to source to initialise the module system.
        modules(list): The list of environment modules to load via `module load` command.
        purge_models(bool): Whether to run the `module purge` command, before loading any environment modules.
        label_host(bool): Whether to create an `exec_host` label on nodes where this host is freshly set.
        user(str): The user running the script. May be used to determine paths. Defaults to current user.
        ecflow_path(str): The directory containing the `ecflow_client` executable.
        server_ecfvars(bool): If true, don't define ECF_JOB_CMD, ECF_KILL_CMD, ECF_STATUS_CMD and ECF_OUT variables
            and use defaults from server
        trap_signals(list): The list of signals to trap. A default list is used if not set.

    Example::

        with pyflow.Suite('s', host=pf.NullHost()):
            pass
    """

    def __init__(self, **kwargs):
        kwargs.setdefault("limit", None)
        super().__init__("null", **kwargs)

    @property
    def ecflow_variables(self):
        """*dict*: The variables that must be set on relevant nodes to run on this host, always empty."""
        return {}

    def host_preamble(self, exit_hook=None):
        """
        The host-specific implementation of preamble script, always raises an error.

        Raises:
            AttributeError: Constructing tasks under `NullHost` is invalid.
        """

        raise AttributeError("Constructing Tasks under NullHost is invalid")

    @property
    def host_postamble(self):
        """
        The host-specific implementation of cleanup script, always raises an error.

        Raises:
            AttributeError: Constructing tasks under `NullHost` is invalid.
        """

        raise AttributeError("Constructing Tasks under NullHost is invalid")

    def build_label(self):
        """Skips setting an `exec_host` label on nodes where this host is freshly set."""
        return None


class LocalHost(Host):
    """
    A host object that executes scripts directly on the **ecFlow** server.

    Parameters:
        name(str): The name of the host, `localhost` by default.
        hostname(str): The hostname of the host, otherwise `name` will be used.
        scratch_directory(str): The path in which tasks will be run, unless otherwise specified.
        log_directory(str): The directory to use for script output. Normally `ECF_HOME`, but may need to be changed on
            systems with scheduling systems to make the output visible to the **ecFlow** server.
        resources_directory(str): The directory to use for suite resources. By default, `scratch_directory` is used.
        limit(int): The number of tasks that can run on this node simultaneously. By default, the limit is 20 tasks.
        extra_paths(list): The list of paths that are added to `PATH` on the host.
        extra_variables(dict): The dictionary of additional **ecFlow** variables that are set on the host.
        environment_variables(dict): The dictionary of additional environment variables that are included in scripts.
        module_source(str): The shell script to source to initialise the module system.
        modules(list): The list of environment modules to load via `module load` command.
        purge_models(bool): Whether to run the `module purge` command, before loading any environment modules.
        label_host(bool): Whether to create an `exec_host` label on nodes where this host is freshly set.
        user(str): The user running the script. May be used to determine paths. Defaults to current user.
        ecflow_path(str): The directory containing the `ecflow_client` executable.
        server_ecfvars(bool): If true, don't define ECF_JOB_CMD, ECF_KILL_CMD, ECF_STATUS_CMD and ECF_OUT variables
            and use defaults from server
        trap_signals(list): The list of signals to trap. A default list is used if not set.

    Example::

        pyflow.LocalHost(purge_modules=True, modules=['mod1/123', '-mod2/321', 'mod3/33'])
    """

    def __init__(self, name="localhost", **kwargs):
        """Very much the same as the EcflowDefaultHost, but has **pyflow** rather than **ecFlow** behaviour."""
        kwargs.setdefault("limit", 20)
        super().__init__(name, **kwargs)

    @property
    def job_cmd(self):
        """*str*: The **ecFlow** submission command, sets the `ECF_JOB_CMD` variable."""

        # 1. Use bash -c to ensure that we get a
        return (
            "bash -c '"
            + "export ECF_PORT=%ECF_PORT%; "
            + "export ECF_HOST=%ECF_HOST%; "
            + "export ECF_NAME=%ECF_NAME%; "
            + "export ECF_PASS=%ECF_PASS%; "
            + "export ECF_TRYNO=%ECF_TRYNO%; "
            + "export PATH={}:$PATH; ".format(self.ecflow_path)
            + 'ecflow_client --init="$$" && '
            + "%ECF_JOB% "
            + "&& ecflow_client --complete "
            + "|| ecflow_client --abort "
            + "' 1> %ECF_JOBOUT% 2>&1 &"
        )
        # return ("export ECF_PORT=%ECF_PORT%; " +
        #        "export ECF_HOST=%ECF_HOST%; " +
        #        "export ECF_NAME=%ECF_NAME%; " +
        #        "export ECF_PASS=%ECF_PASS%; " +
        #        "export ECF_TRYNO=%ECF_TRYNO%; " +
        #        "(" +
        #        "%ECF_JOB% 1> %ECF_JOBOUT% 2>&1" +
        #        "&& ecflow_client --complete" +
        #        "|| ecflow_client --abort" +
        #        ") & ecflow_client --init=$!")

    @property
    def kill_cmd(self):
        """*str*: The **ecflow** kill command, sets the `ECF_KILL_CMD` variable."""
        return "pkill -15 -P %ECF_RID%"

    @property
    def host_postamble(self):
        """*list*: The host-specific cleanup script, always empty."""
        return []

    def run_simple_command(self, cmd):
        """
        Returns the command to run a simple command on this host.

        Parameters:
            cmd(str): A simple command to run.

        Returns:
            *str*: The command to run a simple command.
        """
        return cmd

    def copy_file_to(self, source_file, target_file):
        """
        Returns the script for copying a file to host.

        Parameters:
            source_file(str): The source file to copy from.
            target_file(str): The target file to copy to.

        Returns:
            *str*: The script for copying a file to host.
        """

        return textwrap.dedent(
            """
            mkdir -p "{}"
            cp "{}" "{}"
        """.format(
                os.path.dirname(os.path.abspath(target_file)),
                source_file,
                target_file,
            )
        )


class EcflowDefaultHost(LocalHost):
    """
    By default we just use LocalHost... Slightly modified from ecflow default of

        return "%ECF_JOB% 1> %ECF_JOBOUT% 2>&1"
        return "kill -15 %ECF_RID%"
    """

    def __init__(self, **kwargs):
        super().__init__("default", **kwargs)


class SSHHost(Host):
    """
    A host object that executes scripts on the **ecFlow** server via SSH protocol.

    Parameters:
        name(str): The name of the host.
        user(str): The user to use for SSH commands to the host. Defaults to current user.
        indirect_host(str): The name of the host to use indirectly. May be in `user@server` format.
        indirect_user(str): The user to use for SSH commands on the indirect host.
        hostname(str): The hostname of the host, otherwise `name` will be used.
        scratch_directory(str): The path in which tasks will be run, unless otherwise specified.
        log_directory(str): The directory to use for script output. Normally `ECF_HOME`, but may need to be changed on
            systems with scheduling systems to make the output visible to the **ecFlow** server.
        resources_directory(str): The directory to use for suite resources. By default, `scratch_directory` is used.
        limit(int): The number of tasks that can run on this node simultaneously. By default, the limit is 20 tasks.
        extra_paths(list): The list of paths that are added to `PATH` on the host.
        extra_variables(dict): The dictionary of additional **ecFlow** variables that are set on the host.
        environment_variables(dict): The dictionary of additional environment variables that are included in scripts.
        module_source(str): The shell script to source to initialise the module system.
        modules(list): The list of environment modules to load via `module load` command.
        purge_models(bool): Whether to run the `module purge` command, before loading any environment modules.
        label_host(bool): Whether to create an `exec_host` label on nodes where this host is freshly set.
        ecflow_path(str): The directory containing the `ecflow_client` executable.
        server_ecfvars(bool): If true, don't define ECF_JOB_CMD, ECF_KILL_CMD, ECF_STATUS_CMD and ECF_OUT variables
            and use defaults from server
        trap_signals(list): The list of signals to trap. A default list is used if not set.

    Example::

        pyflow.SSHHost('dhs9999', user='max', scratch_directory='/data/a_mounted_filesystem/tmp')
    """

    def __init__(
        self, name, user=None, indirect_host=None, indirect_user=None, **kwargs
    ):
        if user is None:
            try:
                user, name = name.split("@")
            except ValueError:
                user = getpass.getuser()

        if indirect_host is not None and indirect_user is None:
            try:
                indirect_user, indirect_host = indirect_host.split("@")
            except ValueError:
                indirect_user = user

        super().__init__(name, user=user, **kwargs)

        self.indirect_host = indirect_host
        self.indirect_user = indirect_user

    @property
    def job_cmd(self):
        """*str*: The **ecFlow** submission command, sets the `ECF_JOB_CMD` variable."""
        """
        Run the command remotely. Additional choices to consider:
           > bash -l  --- runs bash as a login shell (sources things)
           > bash --noprofile
        ... exactly which version of bash is used could be configurable.
        """
        # return "ssh {}@{} bash -l -s < %ECF_JOB% > %ECF_JOBOUT% 2>&1".format(self.user, self.hostname)
        #     repr(self.user) if isinstance(self),
        #     repr(self.hostname))
        # return ("export ECF_PORT=%ECF_PORT%; " +
        #        "export ECF_HOST=%ECF_HOST%; " +
        #        "export ECF_NAME=%ECF_NAME%; " +
        #        "export ECF_PASS=%ECF_PASS%; " +
        #        "export ECF_TRYNO=%ECF_TRYNO%; " +
        #        "(" +
        #        "{} {}@{} bash -s < %ECF_JOB% > %ECF_JOBOUT% 2>&1".format(
        #            SSH_COMMAND, self.user, self.hostname) +
        #        "&& ecflow_client --complete" +
        #        "|| ecflow_client --abort" +
        #        ") & ecflow_client --init=$!")

        if self.indirect_host is not None:
            assert self.indirect_user is not None
            return (
                "bash -c '"
                + "export ECF_PORT=%ECF_PORT%; "
                + "export ECF_HOST=%ECF_HOST%; "
                + "export ECF_NAME=%ECF_NAME%; "
                + "export ECF_PASS=%ECF_PASS%; "
                + "export ECF_TRYNO=%ECF_TRYNO%; "
                + "export PATH={}:$PATH; ".format(self.ecflow_path)
                + 'ecflow_client --init="$$" && '
                + "{} {}@{} {} {}@{} bash -s < %ECF_JOB%".format(
                    SSH_COMMAND,
                    self.indirect_user,
                    self.indirect_host,
                    SSH_COMMAND,
                    self.user,
                    self.hostname,
                )
                + "&& ecflow_client --complete "
                + "|| ecflow_client --abort "
                + "' 1> %ECF_JOBOUT% 2>&1 &"
            )
        else:
            return (
                "bash -c '"
                + "export ECF_PORT=%ECF_PORT%; "
                + "export ECF_HOST=%ECF_HOST%; "
                + "export ECF_NAME=%ECF_NAME%; "
                + "export ECF_PASS=%ECF_PASS%; "
                + "export ECF_TRYNO=%ECF_TRYNO%; "
                + "export PATH={}:$PATH; ".format(self.ecflow_path)
                + 'ecflow_client --init="$$" && '
                + "{} {}@{} bash -s < %ECF_JOB%".format(
                    SSH_COMMAND, self.user, self.hostname
                )
                + "&& ecflow_client --complete "
                + "|| ecflow_client --abort "
                + "' 1> %ECF_JOBOUT% 2>&1 &"
            )

    def run_simple_command(self, cmd):
        """
        Returns the command to run a simple command on this host.

        Parameters:
            cmd(str): A simple command to run.

        Returns:
            *str*: The command to run a simple command.
        """

        if self.indirect_host is not None:
            return "ssh -o StrictHostKeyChecking=no {}@{} ssh -o StrictHostKeyChecking=no {}@{} {}".format(
                self.indirect_user,
                self.indirect_host,
                self.user,
                self.hostname,
                cmd,
            )
        else:
            return "ssh -o StrictHostKeyChecking=no {}@{} {}".format(
                self.user, self.hostname, cmd
            )

    @property
    def kill_cmd(self):
        """*str*: The **ecflow** kill command, sets the `ECF_KILL_CMD` variable."""
        return "pkill -15 -P %ECF_RID%"

    def copy_file_to(self, source_file, target_file):
        """
        Returns the script for copying a file to host.

        Parameters:
            source_file(str): The source file to copy from.
            target_file(str): The target file to copy to.

        Returns:
            *str*: The script for copying a file to host.
        """

        # n.b. --rsync-path specifies the rsync command to run on the remote machine.
        #      By inserting mkdir -p there, we can ensure that the target directory exists
        return 'rsync -e "{}" --archive --verbose --rsync-path="mkdir -p {} && rsync" "{}" {}@{}:{}'.format(
            SSH_COMMAND,
            os.path.dirname(os.path.abspath(target_file)),
            source_file,
            self.user,
            self.hostname,
            target_file,
        )

    @property
    def host_postamble(self):
        """*list*: The host-specific cleanup script, always empty."""
        return []


class SimpleSSHHost(Host):
    def __init__(self, host):
        super().__init__(host)
        self.host = host

    @property
    def job_cmd(self):
        return (
            SSH_COMMAND
            + " "
            + self.host
            + " /bin/bash -s < %ECF_JOB% > %ECF_JOBOUT% 2>&1&"
        )

    @property
    def kill_cmd(self):
        return (
            SSH_COMMAND
            + " "
            + self.host
            + " kill %ECF_RID% >> %ECF_JOBOUT% 2>&1 < /dev/null&"
        )

    def run_simple_command(self, cmd):
        return "ssh {} {}".format(self.host, cmd)

    def host_preamble(self, exit_hook=None):
        return self.job_preamble(exit_hook)

    @property
    def host_postamble(self):
        return POSTAMBLE_SUBMITTED_JOBS.split("\n")


class SLURMHost(SSHHost):
    """
    A host object that executes scripts on the **ecFlow** server via Slurm job scheduling system.

    Parameters:
        name(str): The name of the host.
        user(str): The user to use for SSH commands to the host. Defaults to current user.
        indirect_host(str): The name of the host to use indirectly. May be in `user@server` format.
        indirect_user(str): The user to use for SSH commands on the indirect host.
        hostname(str): The hostname of the host, otherwise `name` will be used.
        scratch_directory(str): The path in which tasks will be run, unless otherwise specified.
        log_directory(str): The directory to use for script output. Normally `ECF_HOME`, but may need to be changed on
            systems with scheduling systems to make the output visible to the **ecFlow** server.
        resources_directory(str): The directory to use for suite resources. By default, `scratch_directory` is used.
        limit(int): The number of tasks that can run on this node simultaneously. By default, there is no limit.
        extra_paths(list): The list of paths that are added to `PATH` on the host.
        extra_variables(dict): The dictionary of additional **ecFlow** variables that are set on the host.
        environment_variables(dict): The dictionary of additional environment variables that are included in scripts.
        module_source(str): The shell script to source to initialise the module system.
        modules(list): The list of environment modules to load via `module load` command.
        purge_models(bool): Whether to run the `module purge` command, before loading any environment modules.
        label_host(bool): Whether to create an `exec_host` label on nodes where this host is freshly set.
        ecflow_path(str): The directory containing the `ecflow_client` executable.
        server_ecfvars(bool): If true, don't define ECF_JOB_CMD, ECF_KILL_CMD, ECF_STATUS_CMD and ECF_OUT variables
            and use defaults from server

    Example::

        with pyflow.Suite('s', host=pyflow.SLURMHost('slurm_a')):
            pass
    """

    def __init__(self, name, **kwargs):
        passwd = pwd.getpwuid(os.getuid())
        username = passwd.pw_name

        kwargs.setdefault("user", username)

        super().__init__(name, **kwargs)

    def script_submit_arguments(self, submit_arguments):
        """
        Returns list of script submit arguments.

        Parameters:
            submit_arguments(dict): A dictionary of script submit arguments.

        Returns:
            *list*: The list of script submit arguments.
        """
        if isinstance(submit_arguments, str):
            submit_arguments = self.get_host_submit_arguments(submit_arguments)
        args = []
        for key, value in submit_arguments.items():
            args.append("#SBATCH --{}={}".format(key, value))
        return args

    @property
    def job_cmd(self):
        """*str*: The **ecFlow** submission command, sets the `ECF_JOB_CMD` variable."""
        return (
            "mkdir -p $(dirname %ECF_JOBOUT%); "
            + 'cp %ECF_JOB% "%ECF_JOBOUT%.jobfile"; '
            + '{} {}@{} "sh -l -c \'sbatch -o "%ECF_JOBOUT%" "%ECF_JOBOUT%.jobfile" /> "%ECF_JOBOUT%.jobfile.sub"\'"'.format(  # noqa: E501
                SSH_COMMAND, self.user, self.hostname
            )
        )

    @property
    def kill_cmd(self):
        """*str*: The **ecflow** kill command, sets the `ECF_KILL_CMD` variable."""
        return (
            "export ECF_PORT=%ECF_PORT%; "
            + "export ECF_HOST=%ECF_HOST%; "
            + "export ECF_NAME=%ECF_NAME%; "
            + "export ECF_PASS=%ECF_PASS%; "
            + "export ECF_TRYNO=%ECF_TRYNO%; "
            + (
                "{} {}@{} \"sh -l -c 'scancel \"\\$(grep Submitted '%ECF_JOBOUT%.jobfile.sub'"
                " | cut -d' ' -f4)\"'\""
            ).format(SSH_COMMAND, self.user, self.hostname)
            + " && ecflow_client --abort"
        )

    def host_preamble(self, exit_hook=None):
        """*list*: The host-specific implementation of preamble script."""
        return self.job_preamble(exit_hook)

    @property
    def host_postamble(self):
        """*list*: The host-specific cleanup script."""
        return POSTAMBLE_SUBMITTED_JOBS.split("\n")


class PBSHost(SSHHost):
    """
    A host object that executes scripts on the **ecFlow** server via batch server.

    Parameters:
        name(str): The name of the host.
        user(str): The user to use for SSH commands to the host. Defaults to current user.
        indirect_host(str): The name of the host to use indirectly. May be in `user@server` format.
        indirect_user(str): The user to use for SSH commands on the indirect host.
        hostname(str): The hostname of the host, otherwise `name` will be used.
        scratch_directory(str): The path in which tasks will be run, unless otherwise specified.
        log_directory(str): The directory to use for script output. Normally `ECF_HOME`, but may need to be changed on
            systems with scheduling systems to make the output visible to the **ecFlow** server.
        resources_directory(str): The directory to use for suite resources. By default, `scratch_directory` is used.
        limit(int): The number of tasks that can run on this node simultaneously. By default, there is no limit.
        extra_paths(list): The list of paths that are added to `PATH` on the host.
        extra_variables(dict): The dictionary of additional **ecFlow** variables that are set on the host.
        environment_variables(dict): The dictionary of additional environment variables that are included in scripts.
        module_source(str): The shell script to source to initialise the module system.
        modules(list): The list of environment modules to load via `module load` command.
        purge_models(bool): Whether to run the `module purge` command, before loading any environment modules.
        label_host(bool): Whether to create an `exec_host` label on nodes where this host is freshly set.
        ecflow_path(str): The directory containing the `ecflow_client` executable.
        server_ecfvars(bool): If true, don't define ECF_JOB_CMD, ECF_KILL_CMD, ECF_STATUS_CMD and ECF_OUT variables
            and use defaults from server

    Example::

        with pyflow.Suite('s', host=pyflow.PBSHost('host_a')):
            pass
    """

    def __init__(self, name, **kwargs):
        passwd = pwd.getpwuid(os.getuid())
        username = passwd.pw_name

        kwargs.setdefault("user", kwargs.get("user", username))

        super().__init__(name, **kwargs)

    @property
    def job_cmd(self):
        """*str*: The **ecFlow** submission command, sets the `ECF_JOB_CMD` variable."""
        return (
            "{} {}@{} '".format(SSH_COMMAND, self.user, self.hostname)
            + "mkdir -p $(dirname %ECF_JOBOUT%) ; "
            + "cat - > %ECF_JOBOUT%.jobfile ; "
            + 'qsub "%ECF_JOBOUT%.jobfile" 2>&1 | tee "%ECF_JOBOUT%.jobfile.sub"\' < %ECF_JOB% '
        )

    @property
    def kill_cmd(self):
        """*str*: The **ecflow** kill command, sets the `ECF_KILL_CMD` variable."""
        return (
            "export ECF_PORT=%ECF_PORT%; "
            + "export ECF_HOST=%ECF_HOST%; "
            + "export ECF_NAME=%ECF_NAME%; "
            + "export ECF_PASS=%ECF_PASS%; "
            + "export ECF_TRYNO=%ECF_TRYNO%; "
            + "{} {}@{} qdel \"\\$(cat '%ECF_JOBOUT%.jobfile.sub')\"".format(
                SSH_COMMAND, self.user, self.hostname
            )
            + " && ecflow_client --abort"
        )

    def script_submit_arguments(self, submit_arguments):
        """
        Returns list of script submit arguments.

        Parameters:
            submit_arguments(dict): A dictionary of script submit arguments.

        Returns:
            *list*: The list of script submit arguments.
        """

        if isinstance(submit_arguments, str):
            submit_arguments = self.get_host_submit_arguments(submit_arguments)
        args = []
        for key, value in submit_arguments.items():
            args.append("#PBS -l {}={}".format(key, value))

        return args

    def host_preamble(self, exit_hook=None):
        """*list*: The host-specific implementation of preamble script."""
        return self.job_preamble(exit_hook)

    @property
    def host_postamble(self):
        """*list*: The host-specific cleanup script."""
        return POSTAMBLE_SUBMITTED_JOBS.split("\n")


class TroikaHost(Host):
    """
    A host object that executes scripts on the **ecFlow** server via the troika job submitter.

    Parameters:
        name(str): The name of the host.
        user(str): The user to use for troika commands to the host.
        hostname(str): The hostname of the host, otherwise `name` will be used.
        scratch_directory(str): The path in which tasks will be run, unless otherwise specified.
        log_directory(str): The directory to use for script output. Normally `ECF_HOME`, but may need to be changed on
            systems with scheduling systems to make the output visible to the **ecFlow** server.
        resources_directory(str): The directory to use for suite resources. By default, `scratch_directory` is used.
        limit(int): The number of tasks that can run on this node simultaneously. By default, there is no limit.
        extra_paths(list): The list of paths that are added to `PATH` on the host.
        extra_variables(dict): The dictionary of additional **ecFlow** variables that are set on the host.
        environment_variables(dict): The dictionary of additional environment variables that are included in scripts.
        module_source(str): The shell script to source to initialise the module system.
        modules(list): The list of environment modules to load via `module load` command.
        purge_models(bool): Whether to run the `module purge` command, before loading any environment modules.
        label_host(bool): Whether to create an `exec_host` label on nodes where this host is freshly set.
        ecflow_path(str): The directory containing the `ecflow_client` executable.
        server_ecfvars(bool): If true, don't define ECF_JOB_CMD, ECF_KILL_CMD, ECF_STATUS_CMD and ECF_OUT variables
            and use defaults from server
        trap_signals(list): The list of signals to trap. A default list is used if not set.

    Example::

        with pyflow.Suite('s', host=pyflow.TroikaHost('host_a', user='emos')):
            pass
    """

    def __init__(self, name, user, **kwargs):
        self.troika_exec = kwargs.pop("troika_exec", "troika")
        self.troika_config = kwargs.pop("troika_config", "")
        self.troika_version = tuple(
            map(int, kwargs.pop("troika_version", "0.2.1").split("."))
        )
        super().__init__(name, user=user, **kwargs)

    def troika_command(self, command):
        cmd = " ".join(
            [
                f"%TROIKA:{self.troika_exec}%",
                "-vv",
                (
                    f"-c %TROIKA_CONFIG:{self.troika_config}%"
                    if self.troika_config
                    else ""
                ),
                f"{command}",
                f"-u {self.user}",
            ]
        )
        return cmd

    @property
    def job_cmd(self):
        """*str*: The **ecFlow** submission command, sets the `ECF_JOB_CMD` variable."""
        return self.troika_command("submit") + " -o %ECF_JOBOUT% {} %ECF_JOB%".format(
            self.hostname
        )

    @property
    def kill_cmd(self):
        """*str*: The **ecflow** kill command, sets the `ECF_KILL_CMD` variable."""
        return self.troika_command("kill") + " {} %ECF_JOB%".format(self.hostname)

    @property
    def status_cmd(self):
        """*str*: The **ecflow** status command."""
        return self.troika_command("monitor") + " {} %ECF_JOB%".format(self.hostname)

    @property
    def check_cmd(self):
        """*str*: The **ecflow** check command."""
        return self.troika_command("check") + " {} %ECF_JOB%".format(self.hostname)

    def host_preamble(self, exit_hook=None):
        return self.job_preamble(exit_hook)

    @property
    def host_postamble(self):
        return POSTAMBLE_SUBMITTED_JOBS.split("\n")

    def script_submit_arguments(self, submit_arguments):
        """
        Returns list of script submit arguments.

        Parameters:
            submit_arguments(dict): A dictionary of script submit arguments.

        Returns:
            *list*: The list of script submit arguments.
        """

        """
        Accepted submit arguments:
        """

        deprecated = {
            "tasks": "total_tasks",
            "nodes": "total_nodes",
            "threads_per_task": "cpus_per_task",
            "hyperthreads": "threads_per_core",
            "memory_per_task": "memory_per_cpu",
            "accounting": "billing_account",
            "working_dir": "working_dir",
            "tmpdir": "tmpdir_size",
            "export": "export_vars",
        }

        slurm_resources = {
            "hint": " --hint=",
        }

        if self.troika_version < (0, 2, 2):
            slurm_resources.update(
                {
                    "distribution": "--distribution=",
                    "reservation": "--reservation=",
                }
            )

        def _translate_hint(val):
            if val == "multithread":
                return "enable_hyperthreading", "yes"
            elif val == "nomultithread":
                return "enable_hyperthreading", "no"
            else:
                return "hint", val

        def _translate_sthost(val):
            return "export_vars", f"STHOST={val}"

        special = {
            "hint": _translate_hint,
            "sthost": _translate_sthost,
        }

        if isinstance(submit_arguments, str):
            submit_arguments = self.get_host_submit_arguments(submit_arguments)
        args = []
        for arg, val in submit_arguments.items():
            if arg in special:
                arg, val = special[arg](val)

            if arg in slurm_resources:
                resource = slurm_resources[arg]
                if resource is not None:
                    args.append("#SBATCH {}{}".format(resource, val))
            elif arg == "RAW_PRAGMA":
                for pragma in val:
                    args.append(pragma)
            else:
                if arg in deprecated:
                    print(
                        f"WARNING! '{arg}' is deprecated, use '{deprecated[arg]}' instead"
                    )
                    arg = deprecated[arg]
                if arg is not None:
                    args.append("#TROIKA {}={}".format(arg, val))

        return args<|MERGE_RESOLUTION|>--- conflicted
+++ resolved
@@ -106,14 +106,11 @@
         ecflow_path(str): The directory containing the `ecflow_client` executable.
         server_ecfvars(bool): If true, don't define ECF_JOB_CMD, ECF_KILL_CMD, ECF_STATUS_CMD and ECF_OUT variables
             and use defaults from server
-<<<<<<< HEAD
         submit_arguments(dict): A dictionary of arguments to pass to the scheduler when submitting jobs, which each key
             is a label that can be referenced when creating tasks with the `Host` instance.
         workdir(str): Work directory for every task executed within the `Host` instance, if not
             overriden for a Node.
-=======
         trap_signals(list): The list of signals to trap. A default list is used if not set.
->>>>>>> 6c5b0e4b
 
     Example::
 
@@ -139,12 +136,9 @@
         user=getpass.getuser(),
         ecflow_path=None,
         server_ecfvars=False,
-<<<<<<< HEAD
         submit_arguments=None,
         workdir=None,
-=======
         trap_signals=None,
->>>>>>> 6c5b0e4b
     ):
         self.name = name
         self.hostname = hostname or name
@@ -181,11 +175,8 @@
 
         self.server_ecfvars = server_ecfvars
 
-<<<<<<< HEAD
         self.submit_arguments = submit_arguments or {}
-=======
         self.trap_signals = trap_signals or DEFAULT_SIGNAL_LIST
->>>>>>> 6c5b0e4b
 
     def __str__(self):
         return "{}({})".format(self.__class__.__name__, self.hostname)
