from __future__ import absolute_import

import getpass
import grp

# Code needed for all types of script to set the ecflow variables used later
import os
import pwd
import shutil
import textwrap

from .attributes import Label, Limit
from .base import STACK
from .configurator import FileConfiguration
from .nodes import DuplicateNodeError, Family, ecflow_name

SET_ECF_VARIABLES = """
export ECF_PORT=%ECF_PORT%    # The server port number
export ECF_HOST=%ECF_HOST%    # The host name where the server is running
export ECF_NAME=%ECF_NAME%    # The name of this current task
export ECF_PASS=%ECF_PASS%    # A unique password
export ECF_TRYNO=%ECF_TRYNO%  # Current try number of the task
"""

POSTAMBLE_SUBMITTED_JOBS = """
# -------------------------- ECFLOW STATUS FOR SUBMITTED JOBS ------------------------,

wait                      # wait for background process to stop
exit_hook                 # calling custom exit/cleaning code
trap 0                    # Remove all traps
ecflow_client --complete  # Notify ecFlow of a normal end
exit 0
"""


#  SSH_COMMAND = 'ssh -o ControlMaster=auto -o ControlPath="%ECF_FILES%/%%l:%%r@%%h:%%p" -o ControlPersist=yes -o ConnectionAttempts=200 -o ServerAliveInterval=30 -vvv'
#  SSH_COMMAND = 'ssh -v'
SSH_COMMAND = "ssh -v -o StrictHostKeyChecking=no"


class Host:
    """
    An abstract base class for host-related functionality.

    Parameters:
        name(str): The name of the host.
        hostname(str): The hostname of the host, otherwise `name` will be used.
        scratch_directory(str): The path in which tasks will be run, unless otherwise specified.
        log_directory(str): The directory to use for script output. Normally `ECF_HOME`, but may need to be changed on
            systems with scheduling systems to make the output visible to the **ecFlow** server.
        resources_directory(str): The directory to use for suite resources. By default, `scratch_directory` is used.
        limit(int): The number of tasks that can run on this node simultaneously. By default, there is no limit.
        extra_paths(list): The list of paths that are added to `PATH` on the host.
        extra_variables(dict): The dictionary of additional **ecFlow** variables that are set on the host.
        environment_variables(dict): The dictionary of additional environment variables that are included in scripts.
        module_source(str): The shell script to source to initialise the module system.
        modules(list): The list of environment modules to load via `module load` command.
        purge_models(bool): Whether to run the `module purge` command, before loading any environment modules.
        label_host(bool): Whether to create an `exec_host` label on nodes where this host is freshly set.
        user(str): The user running the script. May be used to determine paths, or for login details. Defaults to
            current user.
        ecflow_path(str): The directory containing the `ecflow_client` executable.
        server_ecfvars(bool): If true, don't define ECF_JOB_CMD, ECF_KILL_CMD, ECF_STATUS_CMD and ECF_OUT variables
            and use defaults from server

    Example::

        class MyHost(Host):
            pass
    """

    def __init__(
        self,
        name,
        hostname=None,
        scratch_directory=None,
        log_directory=None,
        resources_directory=None,
        limit=None,
        extra_paths=None,
        extra_variables=None,
        environment_variables=None,
        module_source=None,
        modules=None,
        purge_modules=False,
        label_host=True,
        user=getpass.getuser(),
        ecflow_path=None,
        server_ecfvars=False,
    ):
        self.name = name
        self.hostname = hostname or name
        self.user = user

        # We can extend the extra preamble if required later.
        self.extra_preamble = []
        self.extra_paths = extra_paths or []

        # A host can be configured to require additional ecflow variables
        self.extra_variables = extra_variables or {}
        self.environment_variables = environment_variables or {}

        # Directories
        self.scratch_directory = scratch_directory
        self.resources_directory = resources_directory
        self.log_directory = log_directory or "%ECF_HOME%"

        # Control for modules in preamble
        self.module_source = module_source
        self.modules = modules or []
        self.purge_modules = purge_modules

        # Limit cannot be build before tree starts being constructed

        self._limit_count = limit
        self._limit = None

        self._label_host = label_host
        if ecflow_path is None:
            ecflow_path = os.path.dirname(shutil.which("ecflow_client"))
        self.ecflow_path = ecflow_path

        self.server_ecfvars = server_ecfvars

    def __str__(self):
        return "{}({})".format(self.__class__.__name__, self.hostname)

    def __repr__(self):
        return str(self)

    @property
    def ecflow_variables(self):
        """*dict*: The variables that must be set on relevant nodes to run on this host."""
        if self.server_ecfvars:
            vars = {}
        else:
            vars = {
                "ECF_JOB_CMD": self.job_cmd,
                "ECF_KILL_CMD": self.kill_cmd,
                "ECF_STATUS_CMD": self.status_cmd,
                "ECF_CHECK_CMD": self.check_cmd,
                "ECF_OUT": self.log_directory,
            }
        vars.update(self.extra_variables)
        return vars

    @property
    def job_cmd(self):
        """
        ecflow submission command. Sets ECF_JOB_CMD

        :meta private:
        """

        raise NotImplementedError

    @property
    def kill_cmd(self):
        """
        ecflow kill command. Sets ECF_KILL_CMD

        :meta private:
        """

        raise NotImplementedError

    @property
    def status_cmd(self):
        """*str*: The **ecflow** status command."""
        return "true"

    @property
    def check_cmd(self):
        """*str*: The **ecflow** check command."""
        return "true"

    def run_simple_command(self, cmd):
        raise NotImplementedError

    def preamble(self, exit_hook=None):
        """*list*: The host-specific preamble script for jobs."""
        preamble = SET_ECF_VARIABLES.split("\n")
        if self.extra_paths:
            preamble.append("export PATH=%s:${PATH}" % (":".join(self.extra_paths),))
        for var, val in self.environment_variables.items():
            preamble.append('export {}="{}"'.format(var, val))

        specific_preamble = self.host_preamble(exit_hook)
        if specific_preamble:
            preamble += specific_preamble
        if self.extra_preamble:
            preamble.append("")
            preamble += self.extra_preamble
        return preamble

    def host_preamble(self, exit_hook=None):
        """*list*: The host-specific implementation of preamble script, always empty."""
        return []

    @property
    def host_postamble(self):
        """*list*: The host-specific cleanup script, always empty."""
        return []

    @property
    def limit(self):
        """*int*: The number of tasks that can run on this host simultaneously."""
        return self._limit_count

    def copy_file_to(self, source_file, target_file):
        raise NotImplementedError

    def add_to_limits(self, task):
        """
        Adds a task to be contained within a hosts assigned limit.

        Parameters:
            task(Task_): The task to contain within the assigned limit.
        """
        if self._limit_count is not None and self._limit is not None:
            assert isinstance(self._limit, Limit)
            task.inlimits += self._limit

    def build_limits(self, replace=False):
        """
        Sets the number of tasks that can run on this host simultaneously, if configured.

        Parameters:
            replace(bool): Whether to replace the currently computed limit.

        Raises:
            DuplicateNodeError
        """
        if not replace:
            assert self._limit is None
        try:
            if self._limit_count is not None:
                self._limit = Limit(ecflow_name(self.name), self._limit_count)
        except DuplicateNodeError:
            family = STACK[-1]
            assert isinstance(family, Family)
            self._limit = getattr(family, ecflow_name(self.name))
            assert isinstance(family, Family)

    def build_label(self):
        """
        Sets an `exec_host` label on nodes where this host is freshly set, if configured.
        """
        if self._label_host:
            return Label("exec_host", self.hostname)

    def script_submit_arguments(self, submit_arguments):
        assert len(submit_arguments) == 0
        return []

    def preamble_init(self, ecflowpath):
        """
        Returns the host-specific preamble initialisation section for jobs.

        Parameters:
            ecflowpath(str): The path to **ecFlow**.

        Returns:
            *str*: The preamble initialisation script.
        """

        script = (
            textwrap.dedent(
                """
        # ----------------------------- ECFLOW INIT ----------------------------

        export PATH=%(ecf_path)s:$PATH

        export ECF_RID=$$  # record the process id. Also used for zombie detection

        # Tell ecFlow we have started
        ecflow_client --init=$$
        """
            )
            % {"ecf_path": ecflowpath}
        )

        return script

    def preamble_error_function(self, ecflowpath, exit_hook=None):
        """
        Returns the host-specific error function for jobs.

        Parameters:
            ecflowpath(str): The path to **ecFlow**.
            additional_commands(tuple): The list of additional commands to include in the function.

        Returns:
            *str*: The error function script.
        """
        script = ""

        script += textwrap.dedent(
            """
            # custom exit/cleanup code
            exit_hook () {
                echo "cleaning up ...."
            """
        )
        if exit_hook: 
            for line in exit_hook:
                script += f"    {line}\n"
        script += "}\n\n"

        script += textwrap.dedent(
            (
            """
            # ----------------------------- TRAPS FOR SUBMITTED JOBS ----------------------------

            # Define a error handler
            ERROR() {
                export PATH=%(ecf_path)s:$PATH
                set +eu                     # Clear -eu flag, so we don't fail
                wait                        # wait for background process to stop
                exit_hook                   # calling custom exit/cleaning code
                ecflow_client --abort=trap  # Notify ecFlow that something went wrong, using 'trap' as the reason
                trap 0                      # Remove the trap
                exit 1                      # End the script with error
            }

            # Trap any calls to exit and errors caught by the -e flag
            trap ERROR 0

            # Trap any signal that may cause the script to fail
            trap '{ echo "Killed by a signal"; ERROR ; }' 1 2 3 4 5 6 7 8 10 12 13 15
            """
            )
            % {"ecf_path": ecflowpath}
        )
        return script

    def job_preamble(self, exit_hook=None):
        """*list*: The host-specific preamble for jobs."""
        return self.preamble_init(self.ecflow_path).split(
            "\n"
        ) + self.preamble_error_function(self.ecflow_path, exit_hook).split("\n")


class NullHost(Host):
    """
    A dummy host object invisible to **ecFlow**, but still throws exceptions if **pyflow** attempts to create tasks
    inside it.

    Parameters:
        hostname(str): The hostname of the host, otherwise `null` will be used.
        scratch_directory(str): The path in which tasks will be run, unless otherwise specified.
        log_directory(str): The directory to use for script output. Normally `ECF_HOME`, but may need to be changed on
            systems with scheduling systems to make the output visible to the **ecFlow** server.
        resources_directory(str): The directory to use for suite resources. By default, `scratch_directory` is used.
        limit(int): The number of tasks that can run on this node simultaneously. By default, there is no limit.
        extra_paths(list): The list of paths that are added to `PATH` on the host.
        extra_variables(dict): The dictionary of additional **ecFlow** variables that are set on the host.
        environment_variables(dict): The dictionary of additional environment variables that are included in scripts.
        module_source(str): The shell script to source to initialise the module system.
        modules(list): The list of environment modules to load via `module load` command.
        purge_models(bool): Whether to run the `module purge` command, before loading any environment modules.
        label_host(bool): Whether to create an `exec_host` label on nodes where this host is freshly set.
        user(str): The user running the script. May be used to determine paths. Defaults to current user.
        ecflow_path(str): The directory containing the `ecflow_client` executable.
        server_ecfvars(bool): If true, don't define ECF_JOB_CMD, ECF_KILL_CMD, ECF_STATUS_CMD and ECF_OUT variables
            and use defaults from server

    Example::

        with pyflow.Suite('s', host=pf.NullHost()):
            pass
    """

    def __init__(self, **kwargs):
        kwargs.setdefault("limit", None)
        super().__init__("null", **kwargs)

    @property
    def ecflow_variables(self):
        """*dict*: The variables that must be set on relevant nodes to run on this host, always empty."""
        return {}

    def host_preamble(self, exit_hook=None):
        """
        The host-specific implementation of preamble script, always raises an error.

        Raises:
            AttributeError: Constructing tasks under `NullHost` is invalid.
        """

        raise AttributeError("Constructing Tasks under NullHost is invalid")

    @property
    def host_postamble(self):
        """
        The host-specific implementation of cleanup script, always raises an error.

        Raises:
            AttributeError: Constructing tasks under `NullHost` is invalid.
        """

        raise AttributeError("Constructing Tasks under NullHost is invalid")

    def build_label(self):
        """Skips setting an `exec_host` label on nodes where this host is freshly set."""
        return None


class LocalHost(Host):
    """
    A host object that executes scripts directly on the **ecFlow** server.

    Parameters:
        name(str): The name of the host, `localhost` by default.
        hostname(str): The hostname of the host, otherwise `name` will be used.
        scratch_directory(str): The path in which tasks will be run, unless otherwise specified.
        log_directory(str): The directory to use for script output. Normally `ECF_HOME`, but may need to be changed on
            systems with scheduling systems to make the output visible to the **ecFlow** server.
        resources_directory(str): The directory to use for suite resources. By default, `scratch_directory` is used.
        limit(int): The number of tasks that can run on this node simultaneously. By default, the limit is 20 tasks.
        extra_paths(list): The list of paths that are added to `PATH` on the host.
        extra_variables(dict): The dictionary of additional **ecFlow** variables that are set on the host.
        environment_variables(dict): The dictionary of additional environment variables that are included in scripts.
        module_source(str): The shell script to source to initialise the module system.
        modules(list): The list of environment modules to load via `module load` command.
        purge_models(bool): Whether to run the `module purge` command, before loading any environment modules.
        label_host(bool): Whether to create an `exec_host` label on nodes where this host is freshly set.
        user(str): The user running the script. May be used to determine paths. Defaults to current user.
        ecflow_path(str): The directory containing the `ecflow_client` executable.
        server_ecfvars(bool): If true, don't define ECF_JOB_CMD, ECF_KILL_CMD, ECF_STATUS_CMD and ECF_OUT variables
            and use defaults from server

    Example::

        pyflow.LocalHost(purge_modules=True, modules=['mod1/123', '-mod2/321', 'mod3/33'])
    """

    def __init__(self, name="localhost", **kwargs):
        """Very much the same as the EcflowDefaultHost, but has **pyflow** rather than **ecFlow** behaviour."""
        kwargs.setdefault("limit", 20)
        super().__init__(name, **kwargs)

    @property
    def job_cmd(self):
        """*str*: The **ecFlow** submission command, sets the `ECF_JOB_CMD` variable."""

        # 1. Use bash -c to ensure that we get a
        return (
            "bash -c '"
            + "export ECF_PORT=%ECF_PORT%; "
            + "export ECF_HOST=%ECF_HOST%; "
            + "export ECF_NAME=%ECF_NAME%; "
            + "export ECF_PASS=%ECF_PASS%; "
            + "export ECF_TRYNO=%ECF_TRYNO%; "
            + "export PATH={}:$PATH; ".format(self.ecflow_path)
            + 'ecflow_client --init="$$" && '
            + "%ECF_JOB% "
            + "&& ecflow_client --complete "
            + "|| ecflow_client --abort "
            + "' 1> %ECF_JOBOUT% 2>&1 &"
        )
        # return ("export ECF_PORT=%ECF_PORT%; " +
        #        "export ECF_HOST=%ECF_HOST%; " +
        #        "export ECF_NAME=%ECF_NAME%; " +
        #        "export ECF_PASS=%ECF_PASS%; " +
        #        "export ECF_TRYNO=%ECF_TRYNO%; " +
        #        "(" +
        #        "%ECF_JOB% 1> %ECF_JOBOUT% 2>&1" +
        #        "&& ecflow_client --complete" +
        #        "|| ecflow_client --abort" +
        #        ") & ecflow_client --init=$!")

    @property
    def kill_cmd(self):
        """*str*: The **ecflow** kill command, sets the `ECF_KILL_CMD` variable."""
        return "pkill -15 -P %ECF_RID%"

    @property
    def host_postamble(self):
        """*list*: The host-specific cleanup script, always empty."""
        return []

    def run_simple_command(self, cmd):
        """
        Returns the command to run a simple command on this host.

        Parameters:
            cmd(str): A simple command to run.

        Returns:
            *str*: The command to run a simple command.
        """
        return cmd

    def copy_file_to(self, source_file, target_file):
        """
        Returns the script for copying a file to host.

        Parameters:
            source_file(str): The source file to copy from.
            target_file(str): The target file to copy to.

        Returns:
            *str*: The script for copying a file to host.
        """

        return textwrap.dedent(
            """
            mkdir -p "{}"
            cp "{}" "{}"
        """.format(
                os.path.dirname(os.path.abspath(target_file)), source_file, target_file
            )
        )


class EcflowDefaultHost(LocalHost):
    """
    By default we just use LocalHost... Slightly modified from ecflow default of

        return "%ECF_JOB% 1> %ECF_JOBOUT% 2>&1"
        return "kill -15 %ECF_RID%"
    """

    def __init__(self, **kwargs):
        super().__init__("default", **kwargs)


class SSHHost(Host):
    """
    A host object that executes scripts on the **ecFlow** server via SSH protocol.

    Parameters:
        name(str): The name of the host.
        user(str): The user to use for SSH commands to the host. Defaults to current user.
        indirect_host(str): The name of the host to use indirectly. May be in `user@server` format.
        indirect_user(str): The user to use for SSH commands on the indirect host.
        hostname(str): The hostname of the host, otherwise `name` will be used.
        scratch_directory(str): The path in which tasks will be run, unless otherwise specified.
        log_directory(str): The directory to use for script output. Normally `ECF_HOME`, but may need to be changed on
            systems with scheduling systems to make the output visible to the **ecFlow** server.
        resources_directory(str): The directory to use for suite resources. By default, `scratch_directory` is used.
        limit(int): The number of tasks that can run on this node simultaneously. By default, the limit is 20 tasks.
        extra_paths(list): The list of paths that are added to `PATH` on the host.
        extra_variables(dict): The dictionary of additional **ecFlow** variables that are set on the host.
        environment_variables(dict): The dictionary of additional environment variables that are included in scripts.
        module_source(str): The shell script to source to initialise the module system.
        modules(list): The list of environment modules to load via `module load` command.
        purge_models(bool): Whether to run the `module purge` command, before loading any environment modules.
        label_host(bool): Whether to create an `exec_host` label on nodes where this host is freshly set.
        ecflow_path(str): The directory containing the `ecflow_client` executable.
        server_ecfvars(bool): If true, don't define ECF_JOB_CMD, ECF_KILL_CMD, ECF_STATUS_CMD and ECF_OUT variables
            and use defaults from server

    Example::

        pyflow.SSHHost('dhs9999', user='max', scratch_directory='/data/a_mounted_filesystem/tmp')
    """

    def __init__(
        self, name, user=None, indirect_host=None, indirect_user=None, **kwargs
    ):
        if user is None:
            try:
                user, name = name.split("@")
            except ValueError:
                user = getpass.getuser()

        if indirect_host is not None and indirect_user is None:
            try:
                indirect_user, indirect_host = indirect_host.split("@")
            except ValueError:
                indirect_user = user

        super().__init__(name, user=user, **kwargs)

        self.indirect_host = indirect_host
        self.indirect_user = indirect_user

    @property
    def job_cmd(self):
        """*str*: The **ecFlow** submission command, sets the `ECF_JOB_CMD` variable."""
        """
        Run the command remotely. Additional choices to consider:
           > bash -l  --- runs bash as a login shell (sources things)
           > bash --noprofile
        ... exactly which version of bash is used could be configurable.
        """
        # return "ssh {}@{} bash -l -s < %ECF_JOB% > %ECF_JOBOUT% 2>&1".format(self.user, self.hostname)
        #     repr(self.user) if isinstance(self),
        #     repr(self.hostname))
        # return ("export ECF_PORT=%ECF_PORT%; " +
        #        "export ECF_HOST=%ECF_HOST%; " +
        #        "export ECF_NAME=%ECF_NAME%; " +
        #        "export ECF_PASS=%ECF_PASS%; " +
        #        "export ECF_TRYNO=%ECF_TRYNO%; " +
        #        "(" +
        #        "{} {}@{} bash -s < %ECF_JOB% > %ECF_JOBOUT% 2>&1".format(
        #            SSH_COMMAND, self.user, self.hostname) +
        #        "&& ecflow_client --complete" +
        #        "|| ecflow_client --abort" +
        #        ") & ecflow_client --init=$!")

        if self.indirect_host is not None:
            assert self.indirect_user is not None
            return (
                "bash -c '"
                + "export ECF_PORT=%ECF_PORT%; "
                + "export ECF_HOST=%ECF_HOST%; "
                + "export ECF_NAME=%ECF_NAME%; "
                + "export ECF_PASS=%ECF_PASS%; "
                + "export ECF_TRYNO=%ECF_TRYNO%; "
                + "export PATH={}:$PATH; ".format(self.ecflow_path)
                + 'ecflow_client --init="$$" && '
                + "{} {}@{} {} {}@{} bash -s < %ECF_JOB%".format(
                    SSH_COMMAND,
                    self.indirect_user,
                    self.indirect_host,
                    SSH_COMMAND,
                    self.user,
                    self.hostname,
                )
                + "&& ecflow_client --complete "
                + "|| ecflow_client --abort "
                + "' 1> %ECF_JOBOUT% 2>&1 &"
            )
        else:
            return (
                "bash -c '"
                + "export ECF_PORT=%ECF_PORT%; "
                + "export ECF_HOST=%ECF_HOST%; "
                + "export ECF_NAME=%ECF_NAME%; "
                + "export ECF_PASS=%ECF_PASS%; "
                + "export ECF_TRYNO=%ECF_TRYNO%; "
                + "export PATH={}:$PATH; ".format(self.ecflow_path)
                + 'ecflow_client --init="$$" && '
                + "{} {}@{} bash -s < %ECF_JOB%".format(
                    SSH_COMMAND, self.user, self.hostname
                )
                + "&& ecflow_client --complete "
                + "|| ecflow_client --abort "
                + "' 1> %ECF_JOBOUT% 2>&1 &"
            )

    def run_simple_command(self, cmd):
        """
        Returns the command to run a simple command on this host.

        Parameters:
            cmd(str): A simple command to run.

        Returns:
            *str*: The command to run a simple command.
        """

        if self.indirect_host is not None:
            return "ssh -o StrictHostKeyChecking=no {}@{} ssh -o StrictHostKeyChecking=no {}@{} {}".format(
                self.indirect_user, self.indirect_host, self.user, self.hostname, cmd
            )
        else:
            return "ssh -o StrictHostKeyChecking=no {}@{} {}".format(
                self.user, self.hostname, cmd
            )

    @property
    def kill_cmd(self):
        """*str*: The **ecflow** kill command, sets the `ECF_KILL_CMD` variable."""
        return "pkill -15 -P %ECF_RID%"

    def copy_file_to(self, source_file, target_file):
        """
        Returns the script for copying a file to host.

        Parameters:
            source_file(str): The source file to copy from.
            target_file(str): The target file to copy to.

        Returns:
            *str*: The script for copying a file to host.
        """

        # n.b. --rsync-path specifies the rsync command to run on the remote machine.
        #      By inserting mkdir -p there, we can ensure that the target directory exists
        return 'rsync -e "{}" --archive --verbose --rsync-path="mkdir -p {} && rsync" "{}" {}@{}:{}'.format(
            SSH_COMMAND,
            os.path.dirname(os.path.abspath(target_file)),
            source_file,
            self.user,
            self.hostname,
            target_file,
        )

    @property
    def host_postamble(self):
        """*list*: The host-specific cleanup script, always empty."""
        return []


class SimpleSSHHost(Host):
    def __init__(self, host):
        super().__init__(host)
        self.host = host

    @property
    def job_cmd(self):
        return (
            SSH_COMMAND
            + " "
            + self.host
            + " /bin/bash -s < %ECF_JOB% > %ECF_JOBOUT% 2>&1&"
        )

    @property
    def kill_cmd(self):
        return (
            SSH_COMMAND
            + " "
            + self.host
            + " kill %ECF_RID% >> %ECF_JOBOUT% 2>&1 < /dev/null&"
        )

    def run_simple_command(self, cmd):
        return "ssh {} {}".format(self.host, cmd)

    def host_preamble(self, exit_hook=None):
        return self.job_preamble(exit_hook)

    @property
    def host_postamble(self):
        return POSTAMBLE_SUBMITTED_JOBS.split("\n")


class SLURMHost(SSHHost):
    """
    A host object that executes scripts on the **ecFlow** server via Slurm job scheduling system.

    Parameters:
        name(str): The name of the host.
        user(str): The user to use for SSH commands to the host. Defaults to current user.
        indirect_host(str): The name of the host to use indirectly. May be in `user@server` format.
        indirect_user(str): The user to use for SSH commands on the indirect host.
        hostname(str): The hostname of the host, otherwise `name` will be used.
        scratch_directory(str): The path in which tasks will be run, unless otherwise specified.
        log_directory(str): The directory to use for script output. Normally `ECF_HOME`, but may need to be changed on
            systems with scheduling systems to make the output visible to the **ecFlow** server.
        resources_directory(str): The directory to use for suite resources. By default, `scratch_directory` is used.
        limit(int): The number of tasks that can run on this node simultaneously. By default, there is no limit.
        extra_paths(list): The list of paths that are added to `PATH` on the host.
        extra_variables(dict): The dictionary of additional **ecFlow** variables that are set on the host.
        environment_variables(dict): The dictionary of additional environment variables that are included in scripts.
        module_source(str): The shell script to source to initialise the module system.
        modules(list): The list of environment modules to load via `module load` command.
        purge_models(bool): Whether to run the `module purge` command, before loading any environment modules.
        label_host(bool): Whether to create an `exec_host` label on nodes where this host is freshly set.
        ecflow_path(str): The directory containing the `ecflow_client` executable.
        server_ecfvars(bool): If true, don't define ECF_JOB_CMD, ECF_KILL_CMD, ECF_STATUS_CMD and ECF_OUT variables
            and use defaults from server

    Example::

        with pyflow.Suite('s', host=pyflow.SLURMHost('slurm_a')):
            pass
    """

    def __init__(self, name, **kwargs):
        passwd = pwd.getpwuid(os.getuid())
        username = passwd.pw_name
        group = grp.getgrgid(passwd.pw_gid).gr_name

        kwargs.setdefault("user", username)

        super().__init__(name, **kwargs)

    def script_submit_arguments(self, submit_arguments):
        """
        Returns list of script submit arguments.

        Parameters:
            submit_arguments(dict): A dictionary of script submit arguments.

        Returns:
            *list*: The list of script submit arguments.
        """
        args = []
        for key, value in submit_arguments.items():
            args.append("#SBATCH --{}={}".format(key, value))
        return args

    @property
    def job_cmd(self):
        """*str*: The **ecFlow** submission command, sets the `ECF_JOB_CMD` variable."""
        return (
            "mkdir -p $(dirname %ECF_JOBOUT%); "
            + 'cp %ECF_JOB% "%ECF_JOBOUT%.jobfile"; '
            + '{} {}@{} "sh -l -c \'sbatch -o "%ECF_JOBOUT%" "%ECF_JOBOUT%.jobfile" > "%ECF_JOBOUT%.jobfile.sub"\'"'.format(
                SSH_COMMAND, self.user, self.hostname
            )
        )

    @property
    def kill_cmd(self):
        """*str*: The **ecflow** kill command, sets the `ECF_KILL_CMD` variable."""
        return (
            "export ECF_PORT=%ECF_PORT%; "
            + "export ECF_HOST=%ECF_HOST%; "
            + "export ECF_NAME=%ECF_NAME%; "
            + "export ECF_PASS=%ECF_PASS%; "
            + "export ECF_TRYNO=%ECF_TRYNO%; "
            + "{} {}@{} \"sh -l -c 'scancel \"\\$(grep Submitted '%ECF_JOBOUT%.jobfile.sub' | cut -d' ' -f4)\"'\"".format(
                SSH_COMMAND, self.user, self.hostname
            )
            + " && ecflow_client --abort"
        )

    def host_preamble(self, exit_hook=None):
        """*list*: The host-specific implementation of preamble script."""
        return self.job_preamble(exit_hook)

    @property
    def host_postamble(self):
        """*list*: The host-specific cleanup script."""
        return POSTAMBLE_SUBMITTED_JOBS.split("\n")


class PBSHost(SSHHost):
    """
    A host object that executes scripts on the **ecFlow** server via batch server.

    Parameters:
        name(str): The name of the host.
        user(str): The user to use for SSH commands to the host. Defaults to current user.
        indirect_host(str): The name of the host to use indirectly. May be in `user@server` format.
        indirect_user(str): The user to use for SSH commands on the indirect host.
        hostname(str): The hostname of the host, otherwise `name` will be used.
        scratch_directory(str): The path in which tasks will be run, unless otherwise specified.
        log_directory(str): The directory to use for script output. Normally `ECF_HOME`, but may need to be changed on
            systems with scheduling systems to make the output visible to the **ecFlow** server.
        resources_directory(str): The directory to use for suite resources. By default, `scratch_directory` is used.
        limit(int): The number of tasks that can run on this node simultaneously. By default, there is no limit.
        extra_paths(list): The list of paths that are added to `PATH` on the host.
        extra_variables(dict): The dictionary of additional **ecFlow** variables that are set on the host.
        environment_variables(dict): The dictionary of additional environment variables that are included in scripts.
        module_source(str): The shell script to source to initialise the module system.
        modules(list): The list of environment modules to load via `module load` command.
        purge_models(bool): Whether to run the `module purge` command, before loading any environment modules.
        label_host(bool): Whether to create an `exec_host` label on nodes where this host is freshly set.
        ecflow_path(str): The directory containing the `ecflow_client` executable.
        server_ecfvars(bool): If true, don't define ECF_JOB_CMD, ECF_KILL_CMD, ECF_STATUS_CMD and ECF_OUT variables
            and use defaults from server

    Example::

        with pyflow.Suite('s', host=pyflow.PBSHost('host_a')):
            pass
    """

    def __init__(self, name, **kwargs):
        passwd = pwd.getpwuid(os.getuid())
        username = passwd.pw_name

        kwargs.setdefault("user", kwargs.get("user", username))

        super().__init__(name, **kwargs)

    @property
    def job_cmd(self):
        """*str*: The **ecFlow** submission command, sets the `ECF_JOB_CMD` variable."""
        return (
            "{} {}@{} '".format(SSH_COMMAND, self.user, self.hostname)
            + "mkdir -p $(dirname %ECF_JOBOUT%) ; "
            + "cat - > %ECF_JOBOUT%.jobfile ; "
            + 'qsub "%ECF_JOBOUT%.jobfile" 2>&1 | tee "%ECF_JOBOUT%.jobfile.sub"\' < %ECF_JOB% '
        )

    @property
    def kill_cmd(self):
        """*str*: The **ecflow** kill command, sets the `ECF_KILL_CMD` variable."""
        return (
            "export ECF_PORT=%ECF_PORT%; "
            + "export ECF_HOST=%ECF_HOST%; "
            + "export ECF_NAME=%ECF_NAME%; "
            + "export ECF_PASS=%ECF_PASS%; "
            + "export ECF_TRYNO=%ECF_TRYNO%; "
            + "{} {}@{} qdel \"\\$(cat '%ECF_JOBOUT%.jobfile.sub')\"".format(
                SSH_COMMAND, self.user, self.hostname
            )
            + " && ecflow_client --abort"
        )

    def script_submit_arguments(self, submit_arguments):
        """
        Returns list of script submit arguments.

        Parameters:
            submit_arguments(dict): A dictionary of script submit arguments.

        Returns:
            *list*: The list of script submit arguments.
        """

        args = []
        for key, value in submit_arguments.items():
            args.append("#PBS -l {}={}".format(key, value))

        return args

    def host_preamble(self, exit_hook=None):
        """*list*: The host-specific implementation of preamble script."""
        return self.job_preamble(exit_hook)

    @property
    def host_postamble(self):
        """*list*: The host-specific cleanup script."""
        return POSTAMBLE_SUBMITTED_JOBS.split("\n")


class TroikaHost(Host):
    """
    A host object that executes scripts on the **ecFlow** server via the troika job submitter.

    Parameters:
        name(str): The name of the host.
        user(str): The user to use for troika commands to the host.
        hostname(str): The hostname of the host, otherwise `name` will be used.
        scratch_directory(str): The path in which tasks will be run, unless otherwise specified.
        log_directory(str): The directory to use for script output. Normally `ECF_HOME`, but may need to be changed on
            systems with scheduling systems to make the output visible to the **ecFlow** server.
        resources_directory(str): The directory to use for suite resources. By default, `scratch_directory` is used.
        limit(int): The number of tasks that can run on this node simultaneously. By default, there is no limit.
        extra_paths(list): The list of paths that are added to `PATH` on the host.
        extra_variables(dict): The dictionary of additional **ecFlow** variables that are set on the host.
        environment_variables(dict): The dictionary of additional environment variables that are included in scripts.
        module_source(str): The shell script to source to initialise the module system.
        modules(list): The list of environment modules to load via `module load` command.
        purge_models(bool): Whether to run the `module purge` command, before loading any environment modules.
        label_host(bool): Whether to create an `exec_host` label on nodes where this host is freshly set.
        ecflow_path(str): The directory containing the `ecflow_client` executable.
        server_ecfvars(bool): If true, don't define ECF_JOB_CMD, ECF_KILL_CMD, ECF_STATUS_CMD and ECF_OUT variables
            and use defaults from server

    Example::

        with pyflow.Suite('s', host=pyflow.TroikaHost('host_a', user='emos')):
            pass
    """

<<<<<<< HEAD
    def __init__(self, hostname, user, **kwargs):
=======
    def __init__(self, name, user, **kwargs):

>>>>>>> 42dbf721
        self.troika_exec = kwargs.pop("troika_exec", "troika")
        self.troika_config = kwargs.pop("troika_config", "")
        super().__init__(name, user=user, **kwargs)

    def troika_command(self, command):
        cmd = " ".join(
            [
                f"{self.troika_exec}",
                "-vv",
                f"-c {self.troika_config}" if self.troika_config else "",
                f"{command}",
                f"-u {self.user}",
            ]
        )
        return cmd

    @property
    def job_cmd(self):
        """*str*: The **ecFlow** submission command, sets the `ECF_JOB_CMD` variable."""
        return self.troika_command("submit") + " -o %ECF_JOBOUT% {} %ECF_JOB%".format(
            self.hostname
        )

    @property
    def kill_cmd(self):
        """*str*: The **ecflow** kill command, sets the `ECF_KILL_CMD` variable."""
        return self.troika_command("kill") + " {} %ECF_JOB%".format(self.hostname)

    @property
    def status_cmd(self):
        """*str*: The **ecflow** status command."""
        return self.troika_command("monitor") + " {} %ECF_JOB%".format(self.hostname)

    @property
    def check_cmd(self):
        """*str*: The **ecflow** check command."""
        return self.troika_command("check") + " {} %ECF_JOB%".format(self.hostname)

    def host_preamble(self, exit_hook=None):
        return self.job_preamble(exit_hook)

    @property
    def host_postamble(self):
        return POSTAMBLE_SUBMITTED_JOBS.split("\n")

    def script_submit_arguments(self, submit_arguments):
        """
        Returns list of script submit arguments.

        Parameters:
            submit_arguments(dict): A dictionary of script submit arguments.

        Returns:
            *list*: The list of script submit arguments.
        """

        """
        Accepted submit arguments:
        """
        resources = {
            "queue": "--qos=",
            "job_name": "--job-name=",
            "tasks": "--ntasks=",
            "nodes": "--nodes=",
            "threads_per_task": "--cpus-per-task=",
            "tasks_per_node": "--ntasks-per-node=",
            "hyperthreads": "--threads-per-core=",
            "memory_per_task": "--mem-per-cpu=",
            "accounting": "--account=",
            "working_dir": "--chdir=",
            "time": "--time=",
            "output": "--output=",
            "error": "--error=",
            "priority": "--priority=",
            "tmpdir": "--gres=ssdtmp:",
            "sthost": "--export=STHOST=",
            "hint": " --hint=",
            "distribution": " --distribution=",
        }

        for arg in submit_arguments.keys():
            if arg not in resources.keys():
                raise KeyError(f"Submit argument {arg} not supported!")

        args = []
        for key, resource in resources.items():
            if key in submit_arguments and resource is not None:
                args.append("#SBATCH {}{}".format(resource, submit_arguments[key]))

        return args<|MERGE_RESOLUTION|>--- conflicted
+++ resolved
@@ -944,12 +944,7 @@
             pass
     """
 
-<<<<<<< HEAD
-    def __init__(self, hostname, user, **kwargs):
-=======
     def __init__(self, name, user, **kwargs):
-
->>>>>>> 42dbf721
         self.troika_exec = kwargs.pop("troika_exec", "troika")
         self.troika_config = kwargs.pop("troika_config", "")
         super().__init__(name, user=user, **kwargs)
